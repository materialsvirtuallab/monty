# coding: utf-8

"""
Copyright (c) 2008-2011 Volvox Development Team

# Permission is hereby granted, free of charge, to any person obtaining a copy
# of this software and associated documentation files (the "Software"), to deal
# in the Software without restriction, including without limitation the rights
# to use, copy, modify, merge, publish, distribute, sublicense, and/or sell
# copies of the Software, and to permit persons to whom the Software is
# furnished to do so, subject to the following conditions:
#
# The above copyright notice and this permission notice shall be included in
# all copies or substantial portions of the Software.
#
# THE SOFTWARE IS PROVIDED "AS IS", WITHOUT WARRANTY OF ANY KIND, EXPRESS OR
# IMPLIED, INCLUDING BUT NOT LIMITED TO THE WARRANTIES OF MERCHANTABILITY,
# FITNESS FOR A PARTICULAR PURPOSE AND NONINFRINGEMENT. IN NO EVENT SHALL THE
# AUTHORS OR COPYRIGHT HOLDERS BE LIABLE FOR ANY CLAIM, DAMAGES OR OTHER
# LIABILITY, WHETHER IN AN ACTION OF CONTRACT, TORT OR OTHERWISE, ARISING FROM,
# OUT OF OR IN CONNECTION WITH THE SOFTWARE OR THE USE OR OTHER DEALINGS IN
# THE SOFTWARE.
#
# Author: Konstantin Lepa <konstantin.lepa@gmail.com>

ANSII Color formatting for output in terminal.
"""
from __future__ import print_function, unicode_literals, absolute_import

import os

__all__ = ['colored', 'cprint']

VERSION = (1, 1, 0)

ATTRIBUTES = dict(
    list(zip([
        'bold',
        'dark',
        '',
        'underline',
        'blink',
        '',
        'reverse',
        'concealed'
    ],
        list(range(1, 9))
    ))
)
del ATTRIBUTES['']

HIGHLIGHTS = dict(
    list(zip([
        'on_grey',
        'on_red',
        'on_green',
        'on_yellow',
        'on_blue',
        'on_magenta',
        'on_cyan',
        'on_white'
    ],
        list(range(40, 48))
    ))
)

COLORS = dict(
    list(zip([
        'grey',
        'red',
        'green',
        'yellow',
        'blue',
        'magenta',
        'cyan',
        'white',
    ],
        list(range(30, 38))
    ))
)

RESET = '\033[0m'

__ISON = True


def enable(true_false):
    """Enable/Disable ANSII Color formatting"""
    global __ISON
    __ISON = true_false


def ison():
    """True if ANSII Color formatting is activated."""
    return __ISON


def stream_has_colours(stream):
    """
    True if stream supports colours. Python cookbook, #475186
    """
    if not hasattr(stream, "isatty"):
        return False

    if not stream.isatty():
        return False  # auto color only on TTYs
    try:
        import curses
        curses.setupterm()
        return curses.tigetnum("colors") > 2
    except:
        return False  # guess false in case of error


def colored(text, color=None, on_color=None, attrs=None):
    """Colorize text.

    Available text colors:
        red, green, yellow, blue, magenta, cyan, white.

    Available text highlights:
        on_red, on_green, on_yellow, on_blue, on_magenta, on_cyan, on_white.

    Available attributes:
        bold, dark, underline, blink, reverse, concealed.

    Example:
        colored('Hello, World!', 'red', 'on_grey', ['blue', 'blink'])
        colored('Hello, World!', 'green')
    """

    if __ISON and os.getenv('ANSI_COLORS_DISABLED') is None:
        fmt_str = '\033[%dm%s'
        if color is not None:
            text = fmt_str % (COLORS[color], text)

        if on_color is not None:
            text = fmt_str % (HIGHLIGHTS[on_color], text)

        if attrs is not None:
            for attr in attrs:
                text = fmt_str % (ATTRIBUTES[attr], text)

        text += RESET
    return text


def cprint(text, color=None, on_color=None, attrs=None, **kwargs):
    """Print colorize text.

    It accepts arguments of print function.
    """
    try:
        print((colored(text, color, on_color, attrs)), **kwargs)
    except TypeError:
        # flush is not supported by py2.7
        kwargs.pop("flush", None)
        print((colored(text, color, on_color, attrs)), **kwargs)


def colored_map(text, cmap):
    """
    Return colorized text. cmap is a dict mapping tokens to color options.

    .. Example:

        colored_key("foo bar", {bar: "green"})
        colored_key("foo bar", {bar: {"color": "green", "on_color": "on_red"}})
    """
    if not __ISON: return text
    for key, v in cmap.items():
        if isinstance(v, dict):
            text = text.replace(key, colored(key, **v))
        else:
            text = text.replace(key, colored(key, color=v))
    return text


def cprint_map(text, cmap, **kwargs):
    """
    Print colorize text. 
    cmap is a dict mapping keys to color options. 
    kwargs are passed to print function

    Example:
        cprint_map("Hello world", {"Hello": "red"})
    """
    try:
        print(colored_map(text, cmap), **kwargs)
    except TypeError:
        # flush is not supported by py2.7
        kwargs.pop("flush", None)
        print((colored(text, color, on_color, attrs)), **kwargs)


def get_terminal_size():
    """"
    Return the size of the terminal as (nrow, ncols)
    
    Based on: 

        http://stackoverflow.com/questions/566746/how-to-get-console-window-width-in-python
    """
    try:
        rc = os.popen('stty size', 'r').read().split()
        return int(rc[0]), int(rc[1])
    except:
        pass

    env = os.environ
    def ioctl_GWINSZ(fd):
        try:
            import fcntl, termios, struct
            rc = struct.unpack('hh', fcntl.ioctl(fd, termios.TIOCGWINSZ, '1234'))
            return rc
        except:
            return None

    rc = ioctl_GWINSZ(0) or ioctl_GWINSZ(1) or ioctl_GWINSZ(2)

    if not rc:
        try:
            fd = os.open(os.ctermid(), os.O_RDONLY)
            rc = ioctl_GWINSZ(fd)
            os.close(fd)
        except:
            pass

    if not rc:
        rc = (env.get('LINES', 25), env.get('COLUMNS', 80))

    return int(rc[0]), int(rc[1])

if __name__ == '__main__':
    # enable(False)
    print('Current terminal type: %s' % os.getenv('TERM'))
    print('Test basic colors:')
    cprint('Grey color', 'grey')
    cprint('Red color', 'red')
    cprint('Green color', 'green')
    cprint('Yellow color', 'yellow')
    cprint('Blue color', 'blue')
    cprint('Magenta color', 'magenta')
    cprint('Cyan color', 'cyan')
    cprint('White color', 'white')
    print(('-' * 78))

    print('Test highlights:')
    cprint('On grey color', on_color='on_grey')
    cprint('On red color', on_color='on_red')
    cprint('On green color', on_color='on_green')
    cprint('On yellow color', on_color='on_yellow')
    cprint('On blue color', on_color='on_blue')
    cprint('On magenta color', on_color='on_magenta')
    cprint('On cyan color', on_color='on_cyan')
    cprint('On white color', color='grey', on_color='on_white')
    print('-' * 78)

    print('Test attributes:')
    cprint('Bold grey color', 'grey', attrs=['bold'])
    cprint('Dark red color', 'red', attrs=['dark'])
    cprint('Underline green color', 'green', attrs=['underline'])
    cprint('Blink yellow color', 'yellow', attrs=['blink'])
    cprint('Reversed blue color', 'blue', attrs=['reverse'])
    cprint('Concealed Magenta color', 'magenta', attrs=['concealed'])
    cprint('Bold underline reverse cyan color', 'cyan',
           attrs=['bold', 'underline', 'reverse'])
    cprint('Dark blink concealed white color', 'white',
           attrs=['dark', 'blink', 'concealed'])
    print(('-' * 78))

    print('Test mixing:')
    cprint('Underline red on grey color', 'red', 'on_grey',
           ['underline'])
    cprint('Reversed green on red color', 'green', 'on_red', ['reverse'])

    # Test cprint_keys 
    cprint_map("Hello world", {"Hello": "red"})
<<<<<<< HEAD
    cprint_map("Hello world",
               {"Hello": {"color": "blue", "on_color": "on_red"}})
=======
    cprint_map("Hello world", {"Hello": {"color": "blue", "on_color": "on_red"}})
    
    # Test terminal size.
    print("terminal size: %s", get_terminal_size())
>>>>>>> 9f552201
<|MERGE_RESOLUTION|>--- conflicted
+++ resolved
@@ -276,12 +276,7 @@
 
     # Test cprint_keys 
     cprint_map("Hello world", {"Hello": "red"})
-<<<<<<< HEAD
-    cprint_map("Hello world",
-               {"Hello": {"color": "blue", "on_color": "on_red"}})
-=======
     cprint_map("Hello world", {"Hello": {"color": "blue", "on_color": "on_red"}})
     
     # Test terminal size.
-    print("terminal size: %s", get_terminal_size())
->>>>>>> 9f552201
+    print("terminal size: %s", get_terminal_size())