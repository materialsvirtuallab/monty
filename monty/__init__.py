"""
Monty is the missing complement to Python. Monty implements supplementary
useful functions for Python that are not part of the standard library.
Examples include useful utilities like transparent support for zipped files,
useful design patterns such as singleton and cached_class, and many more.
"""

__author__ = 'Shyue Ping Ong'
__copyright__ = 'Copyright 2014, The Materials Virtual Lab'
__version__ = '0.9.8'
__maintainer__ = 'Shyue Ping Ong'
__email__ = 'ongsp@ucsd.edu'
<<<<<<< HEAD
<<<<<<< HEAD
__date__ = 'Dec 23 2016'
=======
__date__ = 'Apr 24 2017'
>>>>>>> 67cf57ea778b3d5a085f3bd46281dac0dfc2d994
=======
__date__ = 'Apr 28 2017'
>>>>>>> 815cf553
<|MERGE_RESOLUTION|>--- conflicted
+++ resolved
@@ -10,12 +10,4 @@
 __version__ = '0.9.8'
 __maintainer__ = 'Shyue Ping Ong'
 __email__ = 'ongsp@ucsd.edu'
-<<<<<<< HEAD
-<<<<<<< HEAD
-__date__ = 'Dec 23 2016'
-=======
-__date__ = 'Apr 24 2017'
->>>>>>> 67cf57ea778b3d5a085f3bd46281dac0dfc2d994
-=======
-__date__ = 'Apr 28 2017'
->>>>>>> 815cf553
+__date__ = 'Apr 28 2017'