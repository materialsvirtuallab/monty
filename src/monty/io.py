"""
Augments Python's suite of IO functions with useful transparent support for
compressed files.
"""

from __future__ import annotations

import bz2
import errno
import gzip
import io
<<<<<<< HEAD
=======
import lzma
>>>>>>> d102547a
import mmap
import os
import subprocess
import time
import warnings
from pathlib import Path
from typing import TYPE_CHECKING, Literal, cast

try:
    import lzma
except ImportError:
    lzma = None  # type: ignore[assignment]

if TYPE_CHECKING:
    from typing import IO, Iterator, Union


def zopen(filename: Union[str, Path], *args, **kwargs) -> IO:
    """
    This function wraps around the bz2, gzip, lzma, xz and standard Python's open
    function to deal intelligently with bzipped, gzipped or standard text
    files.

    Args:
        filename (str/Path): filename or pathlib.Path.
        *args: Standard args for Python open(..). E.g., 'r' for read, 'w' for
            write.
        **kwargs: Standard kwargs for Python open(..).

    Returns:
        File-like object. Supports with context.
    """
    if filename is not None and isinstance(filename, Path):
        filename = str(filename)

    _name, ext = os.path.splitext(filename)
    ext = ext.upper()

    if ext == ".BZ2":
        return bz2.open(filename, *args, **kwargs)
    if ext in {".GZ", ".Z"}:
        return gzip.open(filename, *args, **kwargs)
    if ext in {".XZ", ".LZMA"}:
        return lzma.open(filename, *args, **kwargs)
    return open(filename, *args, **kwargs)


def _get_line_ending(
    file: str
    | Path
    | io.TextIOWrapper
    | io.BufferedReader
    | gzip.GzipFile
    | bz2.BZ2File,
) -> Literal["\r\n", "\n"]:
    """Helper function to get line ending of a file.

    This function assumes the file has a single consistent line ending.

    WARNING: as per the POSIX standard, a line is: "A sequence of zero or
    more non-<newline> characters plus a terminating <newline> char.",
    as such this func might fail if the only line misses a terminating character.
    https://pubs.opengroup.org/onlinepubs/9699919799/basedefs/V1_chap03.html

    Returns:
        "\n": Unix line ending.
        "\r\n": Windows line ending.

    Raises:
        ValueError: If line ending is unknown.

    Warnings:
        If file is empty, "\n" would be used as default.
    """
    if isinstance(file, (str, Path)):
        with zopen(file, "rb") as f:
            first_line = f.readline()
    elif isinstance(file, io.TextIOWrapper):
        first_line = file.buffer.readline()
    elif isinstance(file, (io.BufferedReader, gzip.GzipFile, bz2.BZ2File)):
        first_line = file.readline()
    else:
        raise TypeError(f"Unknown file type {type(file).__name__}")

    # Reset pointer to start of file if possible
    if hasattr(file, "seek"):
        file.seek(0)

    # Return Unix "\n" line ending as default if file is empty
    if not first_line:
        warnings.warn("File is empty, return Unix line ending \n.", stacklevel=2)
        return "\n"

    if first_line.endswith(b"\r\n"):
        return "\r\n"
    if first_line.endswith(b"\n"):
        return "\n"

    # It's likely the line is missing a line ending for the first line
    raise ValueError(f"Unknown line ending in line {repr(first_line)}.")


def reverse_readfile(
    filename: Union[str, Path],
) -> Iterator[str]:
    """
    A much faster reverse read of file by using Python's mmap to generate a
    memory-mapped file. It is slower for very small files than
    reverse_readline, but at least 2x faster for large files (the primary use
    of such a function).

    Args:
        filename (str | Path): File to read.

    Yields:
        Lines from the file in reverse order.
    """
    # Get line ending
    l_end = _get_line_ending(filename)
    len_l_end = len(l_end)

    with zopen(filename, "rb") as file:
        if isinstance(file, (gzip.GzipFile, bz2.BZ2File)):
            for line in reversed(file.readlines()):
                # "readlines" would keep the line end character
                yield line.decode("utf-8")

        else:
            try:
                filemap = mmap.mmap(file.fileno(), 0, access=mmap.ACCESS_READ)
            except ValueError:
                warnings.warn("trying to mmap an empty file.", stacklevel=2)
                return

            file_size = len(filemap)
            while file_size > 0:
                # Find line segment start and end positions
                seg_start_pos = filemap.rfind(l_end.encode(), 0, file_size)
                seg_end_pos = file_size + len_l_end

                # The first (originally) line doesn't have an ending character at its head
                if seg_start_pos == -1:
                    yield (filemap[:seg_end_pos].decode("utf-8"))

                # Skip the first match (the last line ending character)
                elif file_size != len(filemap):
                    yield (
                        filemap[seg_start_pos + len_l_end : seg_end_pos].decode("utf-8")
                    )
                file_size = seg_start_pos


def reverse_readline(
    m_file: io.BufferedReader | io.TextIOWrapper | gzip.GzipFile | bz2.BZ2File,
    blk_size: int = 4096,
    max_mem: int = 4_000_000,
) -> Iterator[str]:
    """
    Read a file backwards line-by-line, and behave similarly to
    the file.readline function. This allows one to efficiently
    get data from the end of a file.

    Supported file stream formats:
    - TextIOWrapper (text mode) | BufferedReader (binary mode)
    - gzip/bzip2 file stream

    Cases where file would be read forwards and reversed in RAM:
    - If file size is smaller than RAM usage limit (max_mem).
    - Gzip files, as reverse seeks are not supported.

    Reference:
        Based on code by Peter Astrand <astrand@cendio.se>, using
        modifications by Raymond Hettinger and Kevin German.
        http://code.activestate.com/recipes/439045-read-a-text-
        file-backwards-yet-another-implementat/

    Args:
        m_file: File stream to read (backwards).
        blk_size (int): The block size to read each time in bytes.
            Defaults to 4096.
        max_mem (int): Threshold to determine when to reverse a file
            in-memory versus reading blocks of a file each time.
            For bz2 files, this sets the block size.

    Yields:
        Lines from the back of the file.

    Raises:
        TypeError: If m_file is the name of the file (expect file stream).

    Warnings:
        If max_mem is smaller than blk_size.
    """
    # Check for illegal usage
    if isinstance(m_file, (str, Path)):
        raise TypeError("expect a file stream, not file name")

    # Generate line ending
    l_end: Literal["\r\n", "\n"] = _get_line_ending(m_file)
    len_l_end: Literal[1, 2] = cast(Literal[1, 2], len(l_end))

    # Bz2 files do not have "name" attribute, just set to max_mem for now
    if hasattr(m_file, "name"):
        file_size: int = os.path.getsize(m_file.name)
    else:
        file_size = max_mem

    # If the file size is within desired RAM limit, just reverse it in memory.
    # Gzip files must use this method because there is no way to negative seek.
    if file_size < max_mem or isinstance(m_file, gzip.GzipFile):
        for line in reversed(m_file.readlines()):
            yield line if isinstance(line, str) else cast(bytes, line).decode("utf-8")

    else:
        # RAM limit should be greater than block size,
        # as file is read into RAM one block each time.
        if max_mem < blk_size:
            warnings.warn(f"{max_mem=} smaller than {blk_size=}", stacklevel=2)

        # For bz2 files, seek is expensive. It is therefore in our best
        # interest to maximize the block size within RAM usage limit.
        if isinstance(m_file, bz2.BZ2File):
            blk_size = min(max_mem, file_size)

        # Check if the file stream is text (instead of binary)
        is_text: bool = isinstance(m_file, io.TextIOWrapper)

        buffer: str = ""
        m_file.seek(0, 2)
        skipped_1st_l_end: bool = False

        while True:
            l_end_pos: int = buffer.rfind(l_end)
            # Pointer position (also size of remaining file)
            pt_pos: int = m_file.tell()

            # Line ending found within buffer
            if l_end_pos != -1:
                line = buffer[l_end_pos + len_l_end :]
                buffer = buffer[:l_end_pos]  # buffer doesn't include l_end

                # Skip first match (the last line ending)
                if skipped_1st_l_end:
                    yield line + l_end
                else:
                    skipped_1st_l_end = True

            # Line ending not in current buffer, load next block into the buffer
            elif pt_pos > 0:
                to_read: int = min(blk_size, pt_pos)
                m_file.seek(pt_pos - to_read)
                if is_text:
                    buffer = cast(str, m_file.read(to_read)) + buffer
                else:
                    buffer = cast(bytes, m_file.read(to_read)).decode("utf-8") + buffer

                # Move pointer forward
                m_file.seek(pt_pos - to_read)

                # Add a l_end to the start of file
                if pt_pos == to_read:
                    buffer = l_end + buffer

            # Start of file
            else:  # l_end_pos == -1 and pt_post == 0
                return


class FileLockException(Exception):
    """Exception raised by FileLock."""


class FileLock:
    """
    A file locking mechanism that has context-manager support so you can use
    it in a with statement. This should be relatively cross-compatible as it
    doesn't rely on msvcrt or fcntl for the locking.

    Taken from http://www.evanfosmark.com/2009/01/cross-platform-file-locking
    -support-in-python/
    """

    Error = FileLockException

    def __init__(
        self, file_name: str, timeout: float = 10, delay: float = 0.05
    ) -> None:
        """
        Prepare the file locker. Specify the file to lock and optionally
        the maximum timeout and the delay between each attempt to lock.

        Args:
            file_name (str): Name of file to lock.
            timeout (float): Maximum timeout in second for locking. Defaults to 10.
            delay (float): Delay in second between each attempt to lock. Defaults to 0.05.
        """
        self.file_name = os.path.abspath(file_name)
        self.lockfile = f"{os.path.abspath(file_name)}.lock"
        self.timeout = timeout
        self.delay = delay
        self.is_locked = False

        if self.delay > self.timeout or self.delay <= 0 or self.timeout <= 0:
            raise ValueError("delay and timeout must be positive with delay <= timeout")

    def __enter__(self):
        """
        Activated when used in the with statement. Should automatically
        acquire a lock to be used in the with block.
        """
        if not self.is_locked:
            self.acquire()
        return self

    def __exit__(self, type_, value, traceback):
        """
        Activated at the end of the with statement. It automatically releases
        the lock if it isn't locked.
        """
        if self.is_locked:
            self.release()

    def __del__(self):
        """
        Make sure that the FileLock instance doesn't leave a lockfile
        lying around.
        """
        self.release()

    def acquire(self) -> None:
        """
        Acquire the lock, if possible. If the lock is in use, it check again
        every `delay` seconds. It does this until it either gets the lock or
        exceeds `timeout` number of seconds, in which case it throws
        an exception.
        """
        start_time = time.time()
        while True:
            try:
                self.fd = os.open(self.lockfile, os.O_CREAT | os.O_EXCL | os.O_RDWR)
                break
            except OSError as exc:
                if exc.errno != errno.EEXIST:
                    raise
                if (time.time() - start_time) >= self.timeout:
                    raise FileLockException(f"{self.lockfile}: Timeout occurred.")
                time.sleep(self.delay)

        self.is_locked = True

    def release(self) -> None:
        """
        Get rid of the lock by deleting the lockfile.
        When working in a `with` statement, this gets automatically
        called at the end.
        """
        if self.is_locked:
            os.close(self.fd)
            os.unlink(self.lockfile)
            self.is_locked = False


def get_open_fds() -> int:
    """
    Get the number of open file descriptors for current process.

    Warning, this will only work on UNIX-like OS.

    Returns:
        int: The number of open file descriptors for current process.
    """
    pid: int = os.getpid()
    procs: bytes = subprocess.check_output(["lsof", "-w", "-Ff", "-p", str(pid)])
    _procs: str = procs.decode("utf-8")

    return len([s for s in _procs.split("\n") if s and s[0] == "f" and s[1:].isdigit()])<|MERGE_RESOLUTION|>--- conflicted
+++ resolved
@@ -9,10 +9,6 @@
 import errno
 import gzip
 import io
-<<<<<<< HEAD
-=======
-import lzma
->>>>>>> d102547a
 import mmap
 import os
 import subprocess
