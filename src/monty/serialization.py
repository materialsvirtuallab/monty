"""
This module implements serialization support for common formats such as json
and yaml.
"""

from __future__ import annotations

import json
import os
from typing import TYPE_CHECKING

<<<<<<< HEAD
from monty.io import zopen
from monty.json import MontyDecoder, MontyEncoder
from monty.msgpack import default, object_hook

try:
    from ruamel.yaml import YAML
except ImportError:
    YAML = None  # type: ignore[arg-type]
=======
from ruamel.yaml import YAML
>>>>>>> 189b6e6c

try:
    import msgpack
except ImportError:
    msgpack = None

if TYPE_CHECKING:
    from pathlib import Path
    from typing import Any, Optional, Union


def loadfn(fn: Union[str, Path], *args, fmt: Optional[str] = None, **kwargs) -> Any:
    """
    Loads json/yaml/msgpack directly from a filename instead of a
    File-like object. File may also be a BZ2 (".BZ2") or GZIP (".GZ", ".Z")
    compressed file.
    For YAML, ruamel.yaml must be installed. The file type is automatically
    detected from the file extension (case insensitive).
    YAML is assumed if the filename contains ".yaml" or ".yml".
    Msgpack is assumed if the filename contains ".mpk".
    JSON is otherwise assumed.

    Args:
        fn (str/Path): filename or pathlib.Path.
        *args: Any of the args supported by json/yaml.load.
        fmt (string): If specified, the fmt specified would be used instead
            of autodetection from filename. Supported formats right now are
            "json", "yaml" or "mpk".
        **kwargs: Any of the kwargs supported by json/yaml.load.

    Returns:
        object: Result of json/yaml/msgpack.load.
    """

    if fmt is None:
        basename = os.path.basename(fn).lower()
        if ".mpk" in basename:
            fmt = "mpk"
        elif any(ext in basename for ext in (".yaml", ".yml")):
            fmt = "yaml"
        else:
            fmt = "json"

    if fmt == "mpk":
        if msgpack is None:
            raise RuntimeError(
                "Loading of message pack files is not possible as msgpack-python is not installed."
            )
        if "object_hook" not in kwargs:
            kwargs["object_hook"] = object_hook
        with zopen(fn, "rb") as fp:
            return msgpack.load(fp, *args, **kwargs)  # pylint: disable=E1101
    else:
        with zopen(fn, "rt") as fp:
            if fmt == "yaml":
                if YAML is None:
                    raise RuntimeError("Loading of YAML files requires ruamel.yaml.")
                yaml = YAML()
                return yaml.load(fp, *args, **kwargs)
            if fmt == "json":
                if "cls" not in kwargs:
                    kwargs["cls"] = MontyDecoder
                return json.load(fp, *args, **kwargs)

            raise TypeError(f"Invalid format: {fmt}")


def dumpfn(obj: object, fn: Union[str, Path], *args, fmt=None, **kwargs) -> None:
    """
    Dump to a json/yaml directly by filename instead of a
    File-like object. File may also be a BZ2 (".BZ2") or GZIP (".GZ", ".Z")
    compressed file.
    For YAML, ruamel.yaml must be installed. The file type is automatically
    detected from the file extension (case insensitive). YAML is assumed if the
    filename contains ".yaml" or ".yml".
    Msgpack is assumed if the filename contains ".mpk".
    JSON is otherwise assumed.

    Args:
        obj (object): Object to dump.
        fn (str/Path): filename or pathlib.Path.
        *args: Any of the args supported by json/yaml.dump.
        **kwargs: Any of the kwargs supported by json/yaml.dump.

    Returns:
        (object) Result of json.load.
    """
    if fmt is None:
        basename = os.path.basename(fn).lower()
        if ".mpk" in basename:
            fmt = "mpk"
        elif any(ext in basename for ext in (".yaml", ".yml")):
            fmt = "yaml"
        else:
            fmt = "json"

    if fmt == "mpk":
        if msgpack is None:
            raise RuntimeError(
                "Loading of message pack files is not possible as msgpack-python is not installed."
            )
        if "default" not in kwargs:
            kwargs["default"] = default
        with zopen(fn, "wb") as fp:
            msgpack.dump(obj, fp, *args, **kwargs)  # pylint: disable=E1101
    else:
        with zopen(fn, "wt") as fp:
            if fmt == "yaml":
                if YAML is None:
                    raise RuntimeError("Loading of YAML files requires ruamel.yaml.")
                yaml = YAML()
                yaml.dump(obj, fp, *args, **kwargs)
            elif fmt == "json":
                if "cls" not in kwargs:
                    kwargs["cls"] = MontyEncoder
                fp.write(json.dumps(obj, *args, **kwargs))
            else:
                raise TypeError(f"Invalid format: {fmt}")<|MERGE_RESOLUTION|>--- conflicted
+++ resolved
@@ -9,18 +9,11 @@
 import os
 from typing import TYPE_CHECKING
 
-<<<<<<< HEAD
+from ruamel.yaml import YAML
+
 from monty.io import zopen
 from monty.json import MontyDecoder, MontyEncoder
 from monty.msgpack import default, object_hook
-
-try:
-    from ruamel.yaml import YAML
-except ImportError:
-    YAML = None  # type: ignore[arg-type]
-=======
-from ruamel.yaml import YAML
->>>>>>> 189b6e6c
 
 try:
     import msgpack
