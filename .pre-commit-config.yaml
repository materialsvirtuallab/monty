--- conflicted
+++ resolved
@@ -23,13 +23,8 @@
   - repo: https://github.com/asottile/pyupgrade
     rev: v2.31.0
     hooks:
-<<<<<<< HEAD
-      - id: isort
-        args: ["--profile", "black"]
-=======
       - id: pyupgrade
         args: [--py38-plus]
->>>>>>> f114a560
 
   - repo: https://github.com/pre-commit/pre-commit-hooks
     rev: v4.1.0
